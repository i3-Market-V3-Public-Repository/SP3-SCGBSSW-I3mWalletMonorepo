import { NullDialog, Resource, Veramo } from '@i3m/base-wallet'
import Debug from 'debug'
import { homedir } from 'os'
import { join } from 'path'

import { ServerWallet, serverWalletBuilder } from '../src'

const debug = Debug('@i3m/server-wallet:test')

describe('@i3m/server-wallet', () => {
  const identities: { [k: string]: string } = {}
  let wallet: ServerWallet
  let veramo: Veramo
  let jwt: string

  beforeAll(async () => {
    wallet = await serverWalletBuilder({ password: 'aestqwerwwec42134642ewdqcAADFEe&/1', filepath: join(homedir(), '.server-wallet', 'testStore') })
    veramo = (wallet as any).veramo // TODO: Hacky access to veramo. Maybe expose it?
  })

  afterAll(async () => {
    await wallet.wipe()
  })

  describe('identities', () => {
    it.each([
      ['alice'],
      ['bob']
    ])('should create identities', async (alias) => {
      const resp = await wallet.identityCreate({
        alias
      })
      expect(resp.did).toBeDefined()

      identities[alias] = resp.did
      debug(`DID for '${alias}' created: `, resp.did)
    })

    it('should list identities', async () => {
      const ddos = await wallet.identityList({})
      debug('List of DIDs: ', ddos)
      expect(ddos.length).toBe(2)
    })

    it('should generate a signed JWT', async () => {
<<<<<<< HEAD
      const header = { test: 'hola' }
      const payload = { rabo: 'gordo' }
      const { signature } = await wallet.identitySign({ did: identities.alice }, { type: 'JWT', data: { header, payload } })
      expect(signature).toBeDefined()
      debug('generated JWT: ' + signature)
      const resolver = { resolve: async (didUrl: string) => await veramo.agent.resolveDid({ didUrl }) }
      const verification = await verifyJWT(signature, { resolver })
      debug('JWT verification: ' + JSON.stringify(verification, undefined, 2))
      expect(verification).toBeDefined()
=======
      const header = { headerField1: 'hello' }
      const payload = { payloadField1: 'yellow', payloadField2: 'brown' }
      jwt = (await wallet.identitySign({ did: identities.alice }, { type: 'JWT', data: { header, payload } })).signature
      expect(jwt).toBeDefined()
      debug('generated JWT: ' + jwt)
    })

    it('a JWT with a DID (that is resolved in the connected DLT) as issuer can be verified by the wallet', async () => {
      const verification = await wallet.didJwtVerify({ jwt })
      debug('verification: ' + JSON.stringify(verification, undefined, 2))
      expect(verification.verification).toEqual('success')
    })

    it('verification of the JWT will also succeed if a expected claim is found in the payload', async () => {
      const verification = await wallet.didJwtVerify({
        jwt,
        expectedPayloadClaims: {
          payloadField1: 'yellow',
          payloadField2: ''
        }
      })
      debug('verification: ' + JSON.stringify(verification, undefined, 2))
      expect(verification.verification).toEqual('success')
    })

    it('verification of the JWT will fail if a expected claim is not in the payload', async () => {
      const verification = await wallet.didJwtVerify({
        jwt,
        expectedPayloadClaims: {
          noneExistingField: ''
        }
      })
      debug('verification: ' + JSON.stringify(verification, undefined, 2))
      expect(verification.verification).toEqual('failed')
    })

    it('verification of the JWT will fail if the signature is invalid', async () => {
      const verification = await wallet.didJwtVerify({
        jwt: jwt.slice(0, -10) + 'aAbBcCdDeE'
      })
      debug('verification: ' + JSON.stringify(verification, undefined, 2))
      expect(verification.verification).toEqual('failed')
>>>>>>> b7f1f26d
    })
  })

  describe('resources', () => {
    let credential: Resource['resource']

    beforeAll(async () => {
      credential = await veramo.agent.createVerifiableCredential({
        credential: {
          issuer: { id: identities.bob },
          credentialSubject: {
            id: identities.alice,
            consumer: true
          }
        },
        proofFormat: 'jwt',
        save: false
      }) as Resource['resource'] // TODO: Force type.
    })

    it('should store verifiable credentials', async () => {
      const resource = await wallet.resourceCreate({
        type: 'VerifiableCredential',
        resource: credential
      })
      debug('Resource with id: ', resource.id)
      expect(resource.id).toBeDefined()
    })

    it('should list created resources', async () => {
      const resources = await wallet.resourceList()
      expect(resources.length).toBe(1)
    })
  })

  describe('selectiveDisclosure', () => {
    let sdrRespJwt: string
    let sdr: string

    beforeAll(async () => {
      // Generate a sdr generated on the fly
      sdr = await veramo.agent.createSelectiveDisclosureRequest({
        data: {
          issuer: identities.bob,
          claims: [{
            claimType: 'consumer'
          }]
        }
      })
    })

    it('should resolve selective disclosure requests', async () => {
      const dialog = (wallet as any).dialog as NullDialog
      await dialog.setValues({
        // Select dispacth claim with the last identity
        // The first one is cancel
        selectMap (values) {
          return values[values.length - 1]
        }
      }, async () => {
        const sdrResp = await wallet.selectiveDisclosure({ jwt: sdr })
        sdrRespJwt = sdrResp.jwt as string
        expect(sdrRespJwt).toBeDefined()
        debug('Selective Disclosure Response:', sdrResp)
      })
    }, 10000)

    it('should respond with a proper signature', async () => {
      await veramo.agent.handleMessage({
        raw: sdrRespJwt
      })
    })
  })
})<|MERGE_RESOLUTION|>--- conflicted
+++ resolved
@@ -43,60 +43,15 @@
     })
 
     it('should generate a signed JWT', async () => {
-<<<<<<< HEAD
       const header = { test: 'hola' }
       const payload = { rabo: 'gordo' }
       const { signature } = await wallet.identitySign({ did: identities.alice }, { type: 'JWT', data: { header, payload } })
       expect(signature).toBeDefined()
       debug('generated JWT: ' + signature)
-      const resolver = { resolve: async (didUrl: string) => await veramo.agent.resolveDid({ didUrl }) }
+      const resolver = { resolve: (didUrl: string) => veramo.agent.resolveDid({ didUrl }) }
       const verification = await verifyJWT(signature, { resolver })
       debug('JWT verification: ' + JSON.stringify(verification, undefined, 2))
       expect(verification).toBeDefined()
-=======
-      const header = { headerField1: 'hello' }
-      const payload = { payloadField1: 'yellow', payloadField2: 'brown' }
-      jwt = (await wallet.identitySign({ did: identities.alice }, { type: 'JWT', data: { header, payload } })).signature
-      expect(jwt).toBeDefined()
-      debug('generated JWT: ' + jwt)
-    })
-
-    it('a JWT with a DID (that is resolved in the connected DLT) as issuer can be verified by the wallet', async () => {
-      const verification = await wallet.didJwtVerify({ jwt })
-      debug('verification: ' + JSON.stringify(verification, undefined, 2))
-      expect(verification.verification).toEqual('success')
-    })
-
-    it('verification of the JWT will also succeed if a expected claim is found in the payload', async () => {
-      const verification = await wallet.didJwtVerify({
-        jwt,
-        expectedPayloadClaims: {
-          payloadField1: 'yellow',
-          payloadField2: ''
-        }
-      })
-      debug('verification: ' + JSON.stringify(verification, undefined, 2))
-      expect(verification.verification).toEqual('success')
-    })
-
-    it('verification of the JWT will fail if a expected claim is not in the payload', async () => {
-      const verification = await wallet.didJwtVerify({
-        jwt,
-        expectedPayloadClaims: {
-          noneExistingField: ''
-        }
-      })
-      debug('verification: ' + JSON.stringify(verification, undefined, 2))
-      expect(verification.verification).toEqual('failed')
-    })
-
-    it('verification of the JWT will fail if the signature is invalid', async () => {
-      const verification = await wallet.didJwtVerify({
-        jwt: jwt.slice(0, -10) + 'aAbBcCdDeE'
-      })
-      debug('verification: ' + JSON.stringify(verification, undefined, 2))
-      expect(verification.verification).toEqual('failed')
->>>>>>> b7f1f26d
     })
   })
 
