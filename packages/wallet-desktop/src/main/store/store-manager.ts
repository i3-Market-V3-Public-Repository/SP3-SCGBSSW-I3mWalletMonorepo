import { Store } from '@i3m/base-wallet'

import {
  createDefaultPrivateSettings,
  StoreSettings
} from '@wallet/lib'
import {
  handleError,
  Locals,
  logger,
  MainContext,
  PublicSettingsOptions,
  softwareVersion,
  StoreFeatureOptions,
  StoreModel,
  WalletDesktopError
} from '@wallet/main/internal'
import { currentStoreType } from './builders'
import { StoreOptionsBuilder } from './migration'
import { StoreBag } from './store-bag'
import { StoreBuilder } from './store-builder'
import { StoreBundleData, StoreMetadata, StoresBundle } from './store-bundle'
import { StoreClasses, StoreModels } from './store-class'
import { StoreProxy } from './store-proxy'

const DEFAULT_STORE_SETTINGS: StoreSettings = { type: 'electron-store' }
export class StoreManager extends StoreBag {
  builder: StoreBuilder
  silentBag: StoreBag

  constructor (protected ctx: MainContext, protected locals: Locals) {
    super()
    this.builder = new StoreBuilder(ctx, locals)
    this.silentBag = new StoreBag()
  }

  // Class utils

  public async loadPublicStores (): Promise<void> {
    const options: PublicSettingsOptions = {
      defaults: { version: softwareVersion(this.locals) }
    }

    // NOTE: Public settings must always be not encrypted and using the electorn store.
    // This guarantees compatibilities with future versions!
    const publicSettings = await this.builder.buildStore(options, 'electron-store')
    this.setStore(publicSettings, 'public-settings')

    // Migrate to last store type
    this.builder.storeInfo = await publicSettings.get('store') ?? DEFAULT_STORE_SETTINGS
    if (this.builder.storeInfo.type !== currentStoreType) {
      this.ctx.storeMigrationProxy.from.storeType = this.builder.storeInfo.type
      this.ctx.storeMigrationProxy.to.storeType = currentStoreType
      this.ctx.storeMigrationProxy.migrations.push(async (to) => {
        this.builder.storeInfo.type = to.storeType
        await publicSettings.set('store', { type: to.storeType })
      })
    }
  }

  public async loadEncryptedStores (): Promise<void> {
    const { keysManager, walletFactory } = this.locals
    const publicSettings = this.getStore('public-settings')
    const publicSettingsValues = await publicSettings.getStore()

    const id = StoreBag.getStoreId('private-settings')
    await this.executeOptionsBuilders(id, async (migration) => ({
      defaults: Object.assign({}, createDefaultPrivateSettings(), publicSettingsValues),
      encryptionKey: await keysManager.computeSettingsKey(migration.encKeys),
      fileExtension: 'enc.json'
    }))

    const privateSettings = this.getStore('private-settings')
    const walletSettings = await privateSettings.get('wallet')
    const walletOptionsBuilders = Object
      .values(walletSettings.wallets)
      .map((wallet) => ({
        wallet,
        storeFeature: walletFactory.getWalletFeature<StoreFeatureOptions>(wallet.package, 'store')
      }))
      .filter(({ storeFeature }) => storeFeature !== undefined)
      .map(({ wallet, storeFeature }) => {
        const optionBuilder: StoreOptionsBuilder<any> = async (migration) => await this.builder.buildWalletStoreOptions(wallet, storeFeature?.opts, migration.encKeys)

        return {
          id: StoreBag.getStoreId('wallet', wallet.name),
          optionBuilder
        }
      })

    for (const { id, optionBuilder } of walletOptionsBuilders) {
      await this.executeOptionsBuilders(id, optionBuilder)
    }

    const ps = this.silentBag.getStore('private-settings')
    await ps.set<'developer'>('developer', {
      enableDeveloperApi: true,
      enableDeveloperFunctions: true
    })
  }

  public async migrate (): Promise<void> {
    const { to, migrations } = this.ctx.storeMigrationProxy

    for (const migration of migrations) {
      await migration(to)
    }
  }

  public async buildWalletStore (walletName: string): Promise<void> {
    const { walletFactory } = this.locals
    const privateSettings = this.getStore('private-settings')
    const walletSettings = await privateSettings.get('wallet')
    const wallet = walletSettings?.wallets[walletName]
    if (wallet === undefined) {
      throw new WalletDesktopError('Wallet metadata not found')
    }
    const storeFeature = walletFactory.getWalletFeature<StoreFeatureOptions>(wallet.package, 'store')
    const id = StoreBag.getStoreId('wallet', walletName)
    const builder: StoreOptionsBuilder<StoreModel> = async (migration) => {
      return await this.builder.buildWalletStoreOptions(wallet, storeFeature?.opts, migration.encKeys)
    }

    await this.executeOptionsBuilders(id, builder)
  }

  //

  protected async executeOptionsBuilders (id: string, optionsBuilder: StoreOptionsBuilder<any>): Promise<void> {
    for (const bag of [this, this.silentBag]) {
      const store = await this.builder.buildOptionsBuilder(optionsBuilder, bag === this)
      bag.setStoreById(store, id)
    }
<<<<<<< HEAD
=======
    store.on('changed', () => this.onStoreChange(storeId, store))
    this.stores[storeId] = store
>>>>>>> 0550cd8d
  }

  // Cloud Sync

  public setStoreById<T extends keyof StoreClasses>(store: Store<StoreModels[T]>, storeId: string): void {
    const storeProxy = new StoreProxy(store)
    storeProxy.on('before-set', async () => {
      console.log('Before set!!')
    })

    super.setStoreById(storeProxy.proxy, storeId)
    store.on('change', () => this.onStoreChange(storeId, store))
  }

  protected async bundleStores (): Promise<StoresBundle> {
    const { versionManager } = this.locals
    const storesBundle: StoresBundle = {
      version: versionManager.softwareVersion,
      stores: {}
    }
    for (const [storeId, store] of Object.entries(this.stores)) {
      let metadata: StoreMetadata
      const [type, ...args] = StoreBag.deconstructId(storeId)
      if (type === 'wallet') {
        metadata = { type, walletName: args[0] }
      } else if (type === 'private-settings') {
        metadata = { type }
      } else {
        // Skip other stores
        continue
      }

      const storeBundle: StoreBundleData<any> = {
        metadata,
        data: await store.getStore()
      }
      storesBundle.stores[storeId] = storeBundle
    }
    return storesBundle
  }

  protected async uploadStores (): Promise<void> {
    const { sharedMemoryManager: sh, cloudVaultManager } = this.locals
    if (sh.memory.settings.cloud === undefined) {
      return
    }

    const bundle = await this.bundleStores()
    const bundleJSON = JSON.stringify(bundle)
    const buffer = Buffer.from(bundleJSON)

    const newTimestamp = await cloudVaultManager.updateStorage(buffer)

    // Update timestamp
    const publicSettings = this.getStore('public-settings')
    await publicSettings.set('cloud', {
      timestamp: newTimestamp,
      unsyncedChanges: false
    })
  }

  public async restoreStoreBundle (bundle: StoresBundle): Promise<void> {
    const { versionManager } = this.locals
    if (bundle.version !== versionManager.softwareVersion) {
      // TODO: Handle version conflict!!
      return
    }

    for (const [, storeBundle] of Object.entries(bundle.stores)) {
      if (storeBundle.metadata.type === 'private-settings') {
        // Update shared memory with the

      }
    }
  }

  //

  protected onStoreChange (storeId: string, store: Store<any>): void {
    const onStoreChangeAsync = async (): Promise<void> => {
      logger.debug(`The store has been changed ${store.getPath()}`)
      const [type] = StoreBag.deconstructId(storeId)
      if (type !== 'public-settings') {
        const publicSettings = this.getStore('public-settings')
        await publicSettings.set('cloud.unsyncedChanges', true)
        await this.uploadStores()
      }
    }

    onStoreChangeAsync().catch(...handleError(this.locals))
  }
}<|MERGE_RESOLUTION|>--- conflicted
+++ resolved
@@ -131,11 +131,6 @@
       const store = await this.builder.buildOptionsBuilder(optionsBuilder, bag === this)
       bag.setStoreById(store, id)
     }
-<<<<<<< HEAD
-=======
-    store.on('changed', () => this.onStoreChange(storeId, store))
-    this.stores[storeId] = store
->>>>>>> 0550cd8d
   }
 
   // Cloud Sync
@@ -147,7 +142,7 @@
     })
 
     super.setStoreById(storeProxy.proxy, storeId)
-    store.on('change', () => this.onStoreChange(storeId, store))
+    store.on('changed', () => this.onStoreChange(storeId, store))
   }
 
   protected async bundleStores (): Promise<StoresBundle> {
