--- conflicted
+++ resolved
@@ -1,5 +1,4 @@
 import { CbOnEventFn as ClientCallback, VaultClient, VaultStorage, VAULT_STATE } from '@i3m/cloud-vault-client'
-import { jweEncrypt, JWK } from '@i3m/non-repudiation-library'
 
 import { CloudVaultPrivateSettings, CloudVaultPublicSettings, Credentials, TaskDescription } from '@wallet/lib'
 import { getVersionDate, handleError, handleErrorCatch, handlePromise, LabeledTaskHandler, Locals, logger, MainContext, SyncTimestamps, WalletDesktopError } from '@wallet/main/internal'
@@ -64,20 +63,18 @@
     })
   }
 
-<<<<<<< HEAD
   protected bindSyncEvents (): void {
     const { syncManager } = this.locals
 
-    // FIXME: incomplete...
     syncManager.on('conflict', async (ev) => {
-      const direction = await this.flows.askConflictResolution(ev.localTimestamp, ev.remoteTimestamp)
+      const direction = await this.flows.askConflictResolution(this.timestamps.local, this.timestamps.remote)
       await ev.resolve(direction, true) // After event resolution always force
     })
 
     syncManager.on('update', async (ev) => {
       switch (ev.direction) {
         case 'pull':
-          await this.restoreVault()
+          await this.restoreVault(ev.vault)
           break
 
         case 'push':
@@ -87,29 +84,14 @@
         case 'none':
           logger.info('No synchronization required')
           break
-=======
-  protected async resetClient (url: string, force = false): Promise<void> {
-    const newUrl = CloudVaultManager.buildCloudUrl(url)
-    if (this.client.serverUrl !== newUrl || force) {
-      const client = this.buildClient(newUrl)
-
-      if (this.client !== undefined) {
-        await this.client.close()
->>>>>>> c08fdb91
-      }
-    })
-  }
-
-<<<<<<< HEAD
+      }
+    })
+  }
+
   protected async createClientBinding (): Promise<VaultClient> {
     if (this.clientBinding !== undefined) {
       return this.clientBinding.client
     }
-=======
-  public async restartClient (): Promise<void> {
-    await this.resetClient(this.client.serverUrl, true)
-  }
->>>>>>> c08fdb91
 
     const { sharedMemoryManager: shm, syncManager } = this.locals
 
@@ -121,6 +103,7 @@
         retryDelay: 5000
       }
     })
+    await client.init()
 
     const onStateChange: ClientCallback<'state-changed'> = (state) => {
       const prevState = shm.memory.cloudVaultData.state
@@ -150,7 +133,7 @@
     const onStorageUpdated: ClientCallback<'storage-updated'> = (remoteTimestamp) => {
       const versionDate = getVersionDate(remoteTimestamp)
       logger.debug(`Getting a new cloud vault version (${versionDate})`)
-      const promise = syncManager.sync({ remoteTimestamp })
+      const promise = syncManager.sync({ timestamps: this.timestamps })
       handlePromise(this.locals, promise)
     }
 
@@ -266,18 +249,11 @@
   }
 
   // *************** Task Methods *************** //
-  // FIXME: pending update
   protected async registerTask (task: LabeledTaskHandler, cloud?: CloudVaultPrivateSettings): Promise<Credentials> {
     const errorMessage = 'Vault user registration error'
     const { sharedMemoryManager } = this.locals
 
-<<<<<<< HEAD
-    const client = this.createClientBinding()
-=======
-    const url = await this.getCloudVaultUrl()
-    await this.resetClient(url)
-    // await this.client.initialized
->>>>>>> c08fdb91
+    const client = await this.createClientBinding()
 
     let credentials = cloud?.credentials
     if (credentials === undefined) {
@@ -286,28 +262,20 @@
     await this.flows.askPasswordConfirmation(credentials)
 
     const vc = await this.flows.askRegistrationCredential(errorMessage)
-    const publicJwk = await client.getServerPublicKey()
-
-    const data = await jweEncrypt(
-      Buffer.from(JSON.stringify({
-        did: vc.identity,
-        username: credentials.username,
-        authkey: await VaultClient.computeAuthKey(this.client.serverUrl, credentials.username, credentials.password)
-      })),
-      publicJwk as JWK,
-      'A256GCM'
-    )
+    if (vc.identity === undefined) {
+      throw new WalletDesktopError('Invalid identity', {
+        message: 'Invalid verifiable credential',
+        details: `The verifiable credential '${vc.id}' has no associated identity`
+      })
+    }
 
     const username = credentials.username
-    const registrationUrl = `${this.client.wellKnownCvsConfiguration?.registration_configuration.registration_endpoint.replace('{data}', data) ?? ''}`
+    const url = await client.getRegistrationUrl(credentials.username, credentials.password, vc.identity)
     sharedMemoryManager.update((mem) => ({
       ...mem,
       cloudVaultData: {
         ...mem.cloudVaultData,
-        registration: {
-          url: registrationUrl,
-          username
-        }
+        registration: { url, username }
       }
     }))
 
@@ -329,12 +297,7 @@
     }))
 
     try {
-<<<<<<< HEAD
       const client = await this.createClientBinding()
-=======
-      const url = await this.getCloudVaultUrl()
-      await this.resetClient(url)
->>>>>>> c08fdb91
       // await this.client.initialized
 
       let credentials = cloud?.credentials
@@ -384,7 +347,6 @@
   }
 
   async stop (): Promise<void> {
-<<<<<<< HEAD
     if (this.clientBinding === undefined) {
       throw new WalletDesktopError('stop vault error', {
         message: 'Stop Vault Client',
@@ -410,10 +372,6 @@
     // We modify the state before the logout to remove the disconnected toast!
     await this.locals.storeManager.onStopCloudService()
     this.clientBinding.client.logout()
-=======
-    await this.logout()
-    await this.client.close()
->>>>>>> c08fdb91
   }
 
   async register (): Promise<void> {
@@ -424,15 +382,6 @@
     })
   }
 
-<<<<<<< HEAD
-=======
-  async logout (): Promise<void> {
-    // We modify the state before the logout to remove the disconnected toast!
-    await this.locals.storeManager.onStopCloudService()
-    await this.client.logout()
-  }
-
->>>>>>> c08fdb91
   async login (cloud?: CloudVaultPrivateSettings): Promise<void> {
     const { taskManager } = this.locals
     const taskInfo: TaskDescription = { title: 'Login Cloud User' }
